<<<<<<< HEAD
use std::f32::consts::PI;

use glam::{Mat4, Vec3};

pub mod dx12_renderer;
=======
cfg_if::cfg_if! {
    if #[cfg(target_arch = "x86_64")] {
        pub mod dx12_renderer;
        pub mod pica_window;
        //pub mod wgpu_renderer;
    }
    else if #[cfg(target_arch = "wasm32")] {
        pub mod winit_window;
    }
}
>>>>>>> 593f8e73
pub mod math;
pub mod wgpu_renderer;

#[cfg(target_arch = "x86_64")]
pub mod pica_time {
    use windows::Win32::System::Performance::{QueryPerformanceCounter, QueryPerformanceFrequency};
    #[derive(Default, Debug)]
    pub struct Time {
        pub delta_ticks: i64,
        pub delta_nanoseconds: i64,
        pub delta_microseconds: i64,
        pub delta_milliseconds: i64,
        pub delta_seconds: f32,

        pub ticks: i64,
        pub nanoseconds: i64,
        pub microseconds: i64,
        pub milliseconds: i64,
        pub seconds: f32,

        pub initial_ticks: i64,
        pub ticks_per_second: i64,
    }

    impl Time {
        pub fn new() -> Self {
            let mut ticks_per_second: i64 = 0;
            unsafe { QueryPerformanceFrequency(&mut ticks_per_second) };
            let mut initial_ticks: i64 = 0;
            unsafe { QueryPerformanceCounter(&mut initial_ticks) };
            Self {
                ticks_per_second,
                initial_ticks,
                ..Default::default()
            }
        }
    }
}

#[cfg(target_arch = "x86_64")]
pub mod pica_mouse {
    use crate::error::Error;
    use std::mem::size_of;
    use windows::Win32::{
        Foundation::HWND,
        UI::Input::{RegisterRawInputDevices, RAWINPUTDEVICE, RAWINPUTDEVICE_FLAGS},
    };
    pub type Result<T> = std::result::Result<T, crate::error::Error>;

    #[derive(Debug, Default, Clone, Copy)]
    pub struct Button {
        pub down: bool,     // current state
        pub pressed: bool,  // !down -> down
        pub released: bool, // down -> !down
    }

    impl Button {
        pub fn update_button(&mut self, is_down: bool) {
            let was_down = self.down;
            self.down = is_down;
            self.pressed = !was_down && is_down;
            self.released = was_down && !is_down;
        }
    }

    #[derive(Debug, Default)]
    pub struct Mouse {
        pub left_button: Button,
        pub right_button: Button,
        pub wheel: i32,
        pub delta_wheel: i32,
        pub position: (i32, i32),
        pub delta_position: (i32, i32),
    }

    impl Mouse {
        // what is going on with this RAWINPUTDEVICE_FLAGS??
        pub fn new(win32_window_handle: HWND) -> Result<Self> {
            let raw_input_device = &[RAWINPUTDEVICE {
                usUsagePage: 0x01,
                usUsage: 0x02,
                dwFlags: RAWINPUTDEVICE_FLAGS(0),
                hwndTarget: win32_window_handle,
            }];
            let raw_input_device = Box::new(raw_input_device);
            if unsafe {
                !RegisterRawInputDevices(*raw_input_device, size_of::<RAWINPUTDEVICE>() as u32)
                    .as_bool()
            } {
                return Err(Error::Mouse(
                    "Failed to register mouse as raw input device.".to_owned(),
                ));
            }
            Ok(Mouse::default())
        }
    }
}

#[cfg(target_arch = "x86_64")]
pub mod error {
    use std::{error, fmt};

    #[derive(Debug)]
    pub enum Error {
        /// Win32 Error
        Win32Error(Win32Error),
        Window(String),
        Mouse(String),
    }
    /// The error type for when the OS cannot perform the requested operation.
    #[derive(Debug)]
    pub struct Win32Error {
        line: u32,
        file: &'static str,
        error: windows::core::Error,
    }

    impl Win32Error {
        #[allow(dead_code)]
        pub(crate) fn new(
            line: u32,
            file: &'static str,
            error: windows::core::Error,
        ) -> Win32Error {
            Win32Error { line, file, error }
        }
    }

    #[allow(unused_macros)]
    #[macro_export]
    macro_rules! win_error {
        ($error:expr) => {
            crate::error::Win32Error::new(line!(), file!(), $error)
        };
    }

    impl fmt::Display for Win32Error {
        fn fmt(&self, f: &mut fmt::Formatter<'_>) -> Result<(), fmt::Error> {
            f.pad(&format!(
                "os error at {}:{}: {}",
                self.file, self.line, self.error
            ))
        }
    }

    // impl error::Error for Win32Error {}
}

<<<<<<< HEAD
#[repr(C)]
#[derive(Clone, Copy)]
pub struct Vertex {
    pub position: [f32; 4],
    pub color: [f32; 4],
}

impl Vertex {
    pub fn vertex(p: [i8; 3], c: [i8; 3]) -> Vertex {
        Vertex {
            position: [p[0] as f32, p[1] as f32, p[2] as f32, 1.0],
            color: [c[0] as f32, c[1] as f32, c[2] as f32, 1.0],
        }
    }
}

// A Camera
pub mod camera {
    use crate::math::{self, Rad};
    use glam::{Mat4, Vec3, Vec4};
    use std::f32::consts::FRAC_PI_2;

    const SAFE_FRAC_PI_2: f32 = FRAC_PI_2 - 0.0001;

    pub struct Camera {
        pub position: Vec3,
        yaw: math::Rad,   // horizontal rotation
        pitch: math::Rad, // vertical rotation
    }

    impl Camera {
        pub fn new<Pt: Into<Vec3>, Yaw: Into<Rad>, Pitch: Into<Rad>>(
            position: Pt,
            yaw: Yaw,
            pitch: Pitch,
        ) -> Self {
            Self {
                position: position.into(),
                yaw: yaw.into().to_radians(),
                pitch: pitch.into().to_radians(),
            }
        }

        pub fn view_mat(&self) -> Mat4 {
            let (sin_pitch, cos_pitch) = self.pitch.sin_cos();
            let (sin_yaw, cos_yaw) = self.yaw.sin_cos();
            Mat4::look_at_rh(
                self.position,
                Vec3::new(cos_pitch * cos_yaw, sin_pitch, cos_pitch * sin_yaw).normalize(),
                Vec3::Y,
            )
        }
    }

    #[derive(Debug)]
    pub struct CameraController {
        pub amount_left: f32,
        pub amount_right: f32,
        pub amount_forward: f32,
        pub amount_backward: f32,
        pub amount_up: f32,
        pub amount_down: f32,
        pub rotate_horizontal: f32,
        pub rotate_vertical: f32,
        pub scroll: f32,
        pub speed: f32,
        pub sensitivity: f32,
    }

    impl CameraController {
        pub fn new(speed: f32, sensitivity: f32) -> Self {
            Self {
                amount_left: 0.0,
                amount_right: 0.0,
                amount_forward: 0.0,
                amount_backward: 0.0,
                amount_up: 0.0,
                amount_down: 0.0,
                rotate_horizontal: 0.0,
                rotate_vertical: 0.0,
                scroll: 0.0,
                speed,
                sensitivity,
            }
        }

        pub fn mouse_move(&mut self, mousex: f32, mousey: f32) {
            self.rotate_horizontal = mousex as f32;
            self.rotate_vertical = mousey as f32;
        }

        pub fn update_camera(&mut self, camera: &mut Camera, dt: f32) {
            // Move forward/backward and left/right
            let (yaw_sin, yaw_cos) = camera.yaw.sin_cos();
            let forward = Vec3::new(yaw_cos, 0.0, yaw_sin).normalize();
            let right = Vec3::new(-yaw_sin, 0.0, yaw_cos).normalize();
            camera.position +=
                forward * (self.amount_forward - self.amount_backward) * self.speed * dt;
            camera.position += right * (self.amount_right - self.amount_left) * self.speed * dt;

            // Move in/out
            let (pitch_sin, pitch_cos) = camera.pitch.sin_cos();
            let scrollward =
                Vec3::new(pitch_cos * yaw_cos, pitch_sin, pitch_cos * yaw_sin).normalize();
            camera.position += scrollward * self.scroll * self.speed * self.sensitivity * dt;
            self.scroll = 0.0;

            // Move up/down.
            camera.position.y += (self.amount_up - self.amount_down) * self.speed * dt;

            // Rotate
            camera.yaw += self.rotate_horizontal * self.sensitivity * dt;
            camera.pitch += -self.rotate_vertical * self.sensitivity * dt;

            self.rotate_horizontal = 0.0;
            self.rotate_vertical = 0.0;

            // Keep the camera's angle from going too high/low.
            if camera.pitch < -SAFE_FRAC_PI_2 {
                camera.pitch = -SAFE_FRAC_PI_2;
            } else if camera.pitch > SAFE_FRAC_PI_2 {
                camera.pitch = SAFE_FRAC_PI_2;
            }
        }
    }

    #[repr(C)]
    #[repr(C)]
    #[derive(Copy, Clone)]
    pub struct CameraUniform {
        view_pos: Vec4,
        view_mat: Mat4,
    }
    impl CameraUniform {
        pub fn new() -> Self {
            Self {
                view_pos: Vec4::new(0.0,0.0,0.0,0.0),
                view_mat: Mat4::IDENTITY,
            }
        }
        pub fn update_view_project(&mut self, camera: &Camera, project_mat: Mat4) {
            self.view_pos = (camera.position, 0.0).into();
            self.view_mat = (project_mat * camera.view_mat()).into();
        }

        pub fn update_model_view_project(
            &mut self,
            camera: &Camera,
            project_mat: Mat4,
            model_mat: Mat4,
        ) {
            self.view_mat = (project_mat * camera.view_mat() * model_mat).into();
        }
    }
}
=======
>>>>>>> 593f8e73

/// Some common utilities.
pub mod utils {

    /// Utility to convert Rust `&str` into wide UTF-16 string.
    pub trait ToWide {
        fn to_wide(&self) -> *mut u16;
    }

    impl ToWide for &str {
        fn to_wide(&self) -> *mut u16 {
            let mut result: Vec<u16> = self.encode_utf16().collect();
            result.push(0);
            result.as_ptr() as *mut u16
        }
    }

    pub fn as_bytes<T: ?Sized>(content: &T) -> &[u8] {
        let new_len = core::mem::size_of_val(content) / std::mem::size_of::<u8>();
        unsafe { core::slice::from_raw_parts(content as *const T as *const u8, new_len) }
    }
}<|MERGE_RESOLUTION|>--- conflicted
+++ resolved
@@ -1,10 +1,3 @@
-<<<<<<< HEAD
-use std::f32::consts::PI;
-
-use glam::{Mat4, Vec3};
-
-pub mod dx12_renderer;
-=======
 cfg_if::cfg_if! {
     if #[cfg(target_arch = "x86_64")] {
         pub mod dx12_renderer;
@@ -15,7 +8,6 @@
         pub mod winit_window;
     }
 }
->>>>>>> 593f8e73
 pub mod math;
 pub mod wgpu_renderer;
 
@@ -164,164 +156,6 @@
     // impl error::Error for Win32Error {}
 }
 
-<<<<<<< HEAD
-#[repr(C)]
-#[derive(Clone, Copy)]
-pub struct Vertex {
-    pub position: [f32; 4],
-    pub color: [f32; 4],
-}
-
-impl Vertex {
-    pub fn vertex(p: [i8; 3], c: [i8; 3]) -> Vertex {
-        Vertex {
-            position: [p[0] as f32, p[1] as f32, p[2] as f32, 1.0],
-            color: [c[0] as f32, c[1] as f32, c[2] as f32, 1.0],
-        }
-    }
-}
-
-// A Camera
-pub mod camera {
-    use crate::math::{self, Rad};
-    use glam::{Mat4, Vec3, Vec4};
-    use std::f32::consts::FRAC_PI_2;
-
-    const SAFE_FRAC_PI_2: f32 = FRAC_PI_2 - 0.0001;
-
-    pub struct Camera {
-        pub position: Vec3,
-        yaw: math::Rad,   // horizontal rotation
-        pitch: math::Rad, // vertical rotation
-    }
-
-    impl Camera {
-        pub fn new<Pt: Into<Vec3>, Yaw: Into<Rad>, Pitch: Into<Rad>>(
-            position: Pt,
-            yaw: Yaw,
-            pitch: Pitch,
-        ) -> Self {
-            Self {
-                position: position.into(),
-                yaw: yaw.into().to_radians(),
-                pitch: pitch.into().to_radians(),
-            }
-        }
-
-        pub fn view_mat(&self) -> Mat4 {
-            let (sin_pitch, cos_pitch) = self.pitch.sin_cos();
-            let (sin_yaw, cos_yaw) = self.yaw.sin_cos();
-            Mat4::look_at_rh(
-                self.position,
-                Vec3::new(cos_pitch * cos_yaw, sin_pitch, cos_pitch * sin_yaw).normalize(),
-                Vec3::Y,
-            )
-        }
-    }
-
-    #[derive(Debug)]
-    pub struct CameraController {
-        pub amount_left: f32,
-        pub amount_right: f32,
-        pub amount_forward: f32,
-        pub amount_backward: f32,
-        pub amount_up: f32,
-        pub amount_down: f32,
-        pub rotate_horizontal: f32,
-        pub rotate_vertical: f32,
-        pub scroll: f32,
-        pub speed: f32,
-        pub sensitivity: f32,
-    }
-
-    impl CameraController {
-        pub fn new(speed: f32, sensitivity: f32) -> Self {
-            Self {
-                amount_left: 0.0,
-                amount_right: 0.0,
-                amount_forward: 0.0,
-                amount_backward: 0.0,
-                amount_up: 0.0,
-                amount_down: 0.0,
-                rotate_horizontal: 0.0,
-                rotate_vertical: 0.0,
-                scroll: 0.0,
-                speed,
-                sensitivity,
-            }
-        }
-
-        pub fn mouse_move(&mut self, mousex: f32, mousey: f32) {
-            self.rotate_horizontal = mousex as f32;
-            self.rotate_vertical = mousey as f32;
-        }
-
-        pub fn update_camera(&mut self, camera: &mut Camera, dt: f32) {
-            // Move forward/backward and left/right
-            let (yaw_sin, yaw_cos) = camera.yaw.sin_cos();
-            let forward = Vec3::new(yaw_cos, 0.0, yaw_sin).normalize();
-            let right = Vec3::new(-yaw_sin, 0.0, yaw_cos).normalize();
-            camera.position +=
-                forward * (self.amount_forward - self.amount_backward) * self.speed * dt;
-            camera.position += right * (self.amount_right - self.amount_left) * self.speed * dt;
-
-            // Move in/out
-            let (pitch_sin, pitch_cos) = camera.pitch.sin_cos();
-            let scrollward =
-                Vec3::new(pitch_cos * yaw_cos, pitch_sin, pitch_cos * yaw_sin).normalize();
-            camera.position += scrollward * self.scroll * self.speed * self.sensitivity * dt;
-            self.scroll = 0.0;
-
-            // Move up/down.
-            camera.position.y += (self.amount_up - self.amount_down) * self.speed * dt;
-
-            // Rotate
-            camera.yaw += self.rotate_horizontal * self.sensitivity * dt;
-            camera.pitch += -self.rotate_vertical * self.sensitivity * dt;
-
-            self.rotate_horizontal = 0.0;
-            self.rotate_vertical = 0.0;
-
-            // Keep the camera's angle from going too high/low.
-            if camera.pitch < -SAFE_FRAC_PI_2 {
-                camera.pitch = -SAFE_FRAC_PI_2;
-            } else if camera.pitch > SAFE_FRAC_PI_2 {
-                camera.pitch = SAFE_FRAC_PI_2;
-            }
-        }
-    }
-
-    #[repr(C)]
-    #[repr(C)]
-    #[derive(Copy, Clone)]
-    pub struct CameraUniform {
-        view_pos: Vec4,
-        view_mat: Mat4,
-    }
-    impl CameraUniform {
-        pub fn new() -> Self {
-            Self {
-                view_pos: Vec4::new(0.0,0.0,0.0,0.0),
-                view_mat: Mat4::IDENTITY,
-            }
-        }
-        pub fn update_view_project(&mut self, camera: &Camera, project_mat: Mat4) {
-            self.view_pos = (camera.position, 0.0).into();
-            self.view_mat = (project_mat * camera.view_mat()).into();
-        }
-
-        pub fn update_model_view_project(
-            &mut self,
-            camera: &Camera,
-            project_mat: Mat4,
-            model_mat: Mat4,
-        ) {
-            self.view_mat = (project_mat * camera.view_mat() * model_mat).into();
-        }
-    }
-}
-=======
->>>>>>> 593f8e73
 
 /// Some common utilities.
 pub mod utils {
